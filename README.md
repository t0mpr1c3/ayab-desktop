# AYAB

All Yarns Are Beautiful

This is the GUI interface for AYAB.

## Installation

### Linux

#### Prerequisites

You need Python 3.5 and from your package manager's repository.
The other main dependencies can be found in requirements.txt

*For Debian/Ubuntu*

    sudo apt-get install python3-pip python3-dev python3-virtualenv

*For openSUSE*

    sudo zypper install python3-pip python3-virtualenv

*All Distributions*

To be able to communicate with your Arduino, it might be necessary to add the rights for USB communication by adding your user to some groups.

    sudo usermod -a -G tty [userName]
    sudo usermod -a -G dialout [userName]

#### Release Version

This will install the latest release version from PyPi

    virtualenv -p python3 venv/
    source venv/bin/activate
    pip3 install ayab

Now, you can start the software with

    ayab

Instead of installing from the PyPi repository, you can also download the .whl file from the release section and install it like this

    pip3 install <file>.whl

#### Running from Source & Development

To install the development version you can checkout the git repository

    git clone https://github.com/AllYarnsAreBeautiful/ayab-desktop

Create a virtual enviroment in the cloned repository

    cd ayab-desktop
    virtualenv -p python3 venv/
    source venv/bin/activate
    pip3 install -r requirements.txt

Now start ayab with

    python3 ayab_devel_launch.py

To be able to work on GUI elements and translation files, the Qt Dev tools are needed also:

    qttools5-dev-tools

You can also install directly the git development version using git

    pip3 install -e git+https://github.com/AllYarnsAreBeautiful/ayab-desktop.git#egg=ayab

### Windows

#### Release Version

The Windows version which is available at http://ayab-knitting.com has been packed with
PyInstaller and should not require any additional dependencies.
Just unzip the archive or use the Installer and run

    ayab.exe

#### Running from source & Development (Tested on Win10)

<<<<<<< HEAD
You need Python Version 3.5.3 (Important: the 64 bit version!) and PyQt5 (we used 5.3.2, but 5.6
or later is needed if you're working with High-DPI screens like 4K displays).
=======
You need Python Version 3.5.3 (Important: the 64 bit version!) and PyQt5 (we used 5.11.3).
>>>>>>> 28144cc7

Download and install Python 3.5.3 (64 bit) (pip is already contained in this installer) from
    https://www.python.org/downloads/windows/ (https://www.python.org/ftp/python/3.5.3/python-3.5.3-amd64.exe)

You may also need PyWin32 (https://sourceforge.net/projects/pywin32/files/pywin32/).

You can checkout the git repository with

    git clone https://github.com/AllYarnsAreBeautiful/ayab-desktop

Create a virtual enviroment in the cloned repository

    cd ayab-desktop
    virtualenv venv/
    venv\Scripts\activate

Then install the remaining prerequisites with

    pip3 install -r requirements.txt

Now start ayab with

    python ayab_devel_launch.py

### macOS

#### Release Version

The macOS version is using a wrapper script to ensure all dependencies are installed.
As a result, the first start might take a while depending on your CPU and internet download speed.
Open the DMG image and copy the app to your Application folder.
Then just run

    AYAB-Launcher.app

and wait for the dependencies to be downloaded and installed.

#### Running from source & Development

You need Python 3.5 and PyQt5.
For Python I would recommend `pyenv`
You can install it using Homebrew

    brew install pyenv

You also need the Xcode command line tools installed.
Once these have been installed, you need to get the Python version installed

    env PYTHON_CONFIGURE_OPTS="--enable-framework" pyenv install 3.5.0

To install the development version you can checkout the git repository

    git clone https://github.com/AllYarnsAreBeautiful/ayab-desktop

Create a virtual enviroment in the cloned repository

    cd ayab-desktop
    pyvenv venv
    cd venv

Then install the remaining prerequisites with

    bin/pip3 install -r requirements.txt

Now start ayab with

    bin/python3 ayab_devel_launch.py

To be able to work on GUI elements and translation files, the Qt Dev tools are needed also:

    http://download.qt.io/official_releases/online_installers/qt-unified-mac-x64-online.dmg<|MERGE_RESOLUTION|>--- conflicted
+++ resolved
@@ -81,12 +81,7 @@
 
 #### Running from source & Development (Tested on Win10)
 
-<<<<<<< HEAD
-You need Python Version 3.5.3 (Important: the 64 bit version!) and PyQt5 (we used 5.3.2, but 5.6
-or later is needed if you're working with High-DPI screens like 4K displays).
-=======
 You need Python Version 3.5.3 (Important: the 64 bit version!) and PyQt5 (we used 5.11.3).
->>>>>>> 28144cc7
 
 Download and install Python 3.5.3 (64 bit) (pip is already contained in this installer) from
     https://www.python.org/downloads/windows/ (https://www.python.org/ftp/python/3.5.3/python-3.5.3-amd64.exe)
