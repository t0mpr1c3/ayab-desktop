# -*- coding: utf-8 -*-
# This file is part of AYAB.
#
#    AYAB is free software: you can redistribute it and/or modify
#    it under the terms of the GNU General Public License as published by
#    the Free Software Foundation, either version 3 of the License, or
#    (at your option) any later version.
#
#    AYAB is distributed in the hope that it will be useful,
#    but WITHOUT ANY WARRANTY; without even the implied warranty of
#    MERCHANTABILITY or FITNESS FOR A PARTICULAR PURPOSE.  See the
#    GNU General Public License for more details.
#
#    You should have received a copy of the GNU General Public License
#    along with AYAB.  If not, see <http://www.gnu.org/licenses/>.
#
#    Copyright 2014 Sebastian Oliva, Christian Obersteiner, Andreas Müller, Christian Gerbrandt
#    https://github.com/AllYarnsAreBeautiful/ayab-desktop
"""Provides a graphical interface for users to operate AYAB."""

from fbs_runtime.application_context.PyQt5 import ApplicationContext

import sys
import logging

from PyQt5.QtWidgets import QMainWindow, QApplication, QMessageBox
from PyQt5.QtCore import Qt, QThread, QCoreApplication

from .main_gui import Ui_MainWindow
from .fsm import FSM
from .observer import Observer
from .audio import AudioPlayer
from .menu import Menu
from .scene import Scene
from .transforms import Transform
from .firmware_flash import FirmwareFlash
from .preferences import Preferences
from .statusbar import StatusBar
from .progressbar import ProgressBar
from .about import About
from .knitprogress import KnitProgress
from .engine import KnitEngine
from .engine.options import Alignment
from .machine import Machine

# TODO move to generic configuration


class GuiMain(QMainWindow):
    """
    GuiMain is the top level class in the AYAB GUI.

    GuiMain inherits from QMainWindow and instantiates a window with
    components from `menu_gui.ui`.
    """
    def __init__(self, app_context):
        super().__init__()
        self.app_context = app_context

        # get preferences
        self.prefs = Preferences(self)

        # create UI
        self.ui = Ui_MainWindow()
        self.ui.setupUi(self)

        # add modular components
        self.menu = Menu(self)
        self.setMenuBar(self.menu)
        self.statusbar = StatusBar(self)
        self.setStatusBar(self.statusbar)
        self.seer = Observer()
        self.about = About(self)
        self.scene = Scene(self)
        self.knitprog = KnitProgress(self)
        self.engine = KnitEngine(self)
        self.progbar = ProgressBar(self)
        self.flash = FirmwareFlash(self)
        self.audio = AudioPlayer(self)
        self.engine_thread = GenericThread(self.engine.knit)
<<<<<<< HEAD

        # clear progress bar and notification label
        self.progbar.reset()
        self.update_notification("", False)
=======
>>>>>>> ea4c1bcb

        # show UI
        self.showMaximized()

        # Activate signals and UI elements
        self.seer.activate_signals(self)
        self.__activate_ui()
        self.__activate_menu()

        # initialize FSM
        self.fsm = FSM()
        self.fsm.set_transitions(self)
        self.fsm.set_properties(self)
        self.fsm.machine.start()

    def __activate_ui(self):
        self.ui.load_file_button.clicked.connect(
            self.scene.ayabimage.select_file)
        self.ui.filename_lineedit.returnPressed.connect(
            self.scene.ayabimage.select_file)
        self.ui.cancel_button.clicked.connect(self.engine.cancel)

    def __activate_menu(self):
        self.menu.ui.action_quit.triggered.connect(
            QCoreApplication.instance().quit)
        self.menu.ui.action_load_AYAB_firmware.triggered.connect(
            self.flash.show)
        self.menu.ui.action_set_preferences.triggered.connect(
            self.prefs.open_dialog)
        self.menu.ui.action_about.triggered.connect(self.about.show)
        # get names of image actions from Transform methods
        transforms = filter(lambda x: x[0] != "_", Transform.__dict__.keys())
        for t in transforms:
            action = getattr(self.menu.ui, "action_" + t)
            slot = getattr(self.scene.ayabimage, t)
            action.triggered.connect(slot)

    def start_knitting(self):
        """Start the knitting process."""
        # reset knit progress window
        self.knitprog.reset()
        # disable UI elements at start of knitting
        self.menu.depopulate()
        self.ui.filename_lineedit.setEnabled(False)
        self.ui.load_file_button.setEnabled(False)
        # start thread for knit engine
        self.engine_thread.start()

    def finish_knitting(self, beep: bool):
        """(Re-)enable UI elements after knitting finishes."""
        self.menu.repopulate()
        self.ui.filename_lineedit.setEnabled(True)
        self.ui.load_file_button.setEnabled(True)
        if beep:
            self.audio.play("finish")

    def set_image_dimensions(self):
        """Set dimensions of image."""
        width, height = self.scene.ayabimage.image.size
        self.engine.config.set_image_dimensions(width, height)
        self.progbar.row = self.scene.row_progress + 1
        self.progbar.total = height
        self.progbar.refresh()
        self.notify(
            QCoreApplication.translate("Scene", "Image dimensions") +
            ": {} x {}".format(width, height), False)
        self.scene.refresh()

    def update_start_row(self, start_row):
        self.progbar.update(start_row)
        self.scene.row_progress = start_row

    def notify(self, text, log=True):
        """Update the notification field."""
        if log:
            logging.info("Notification: " + text)
        self.ui.label_notifications.setText(text)

    def wheelEvent(self, event):
        self.scene.zoom = event


class GenericThread(QThread):
    '''A generic thread wrapper for functions on threads.'''
    def __init__(self, function, *args, **kwargs):
        QThread.__init__(self)
        self.function = function
        self.args = args
        self.kwargs = kwargs

    def __del__(self):
        #self.join()
        self.wait()

    def run(self):
        try:
            self.function(*self.args, **self.kwargs)
        except Exception:
            for arg in self.args:
                print(arg)
            for key, value in self.kwargs.items():
                print(key, value)
            raise<|MERGE_RESOLUTION|>--- conflicted
+++ resolved
@@ -78,13 +78,6 @@
         self.flash = FirmwareFlash(self)
         self.audio = AudioPlayer(self)
         self.engine_thread = GenericThread(self.engine.knit)
-<<<<<<< HEAD
-
-        # clear progress bar and notification label
-        self.progbar.reset()
-        self.update_notification("", False)
-=======
->>>>>>> ea4c1bcb
 
         # show UI
         self.showMaximized()
