--- conflicted
+++ resolved
@@ -76,10 +76,6 @@
         # Events that trigger state changes
         self.NO_IMAGE.addTransition(self.__parent.signalImageLoaded, self.GOT_IMAGE)
         self.NOT_CONFIGURED.addTransition(self.__parent.ui.knit_button.clicked, self.CONFIGURING)
-<<<<<<< HEAD
-        self.CONFIGURING.addTransition(self.__parent.plugin.ui.configure_button.clicked, self.CONFIGURING)
-=======
->>>>>>> b217483c
         self.CONFIGURING.addTransition(self.__parent.signalImageLoaded, self.NOT_CONFIGURED)
         self.CONFIGURING.addTransition(self.__parent.signalImageTransformed, self.NOT_CONFIGURED)
         self.CONFIGURING.addTransition(self.__parent.signalConfigured, self.KNITTING)
