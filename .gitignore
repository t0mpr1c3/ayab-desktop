
# Python
*.pyc
docs/_build/
venv/
ayab.egg-info
dist
# File is changed by CI
package_version
# Makefile directories
.lib/
.dep/
# Binaries
*.o
<<<<<<< HEAD
# Obsolete Directories
documents/
patterns/
ayab_log.txt
=======
*.hex
documents/
patterns/
>>>>>>> 2e8aa2ca
<|MERGE_RESOLUTION|>--- conflicted
+++ resolved
@@ -1,4 +1,4 @@
-
+ayab_log.txt
 # Python
 *.pyc
 docs/_build/
@@ -12,13 +12,7 @@
 .dep/
 # Binaries
 *.o
-<<<<<<< HEAD
+*.hex
 # Obsolete Directories
 documents/
-patterns/
-ayab_log.txt
-=======
-*.hex
-documents/
-patterns/
->>>>>>> 2e8aa2ca
+patterns/